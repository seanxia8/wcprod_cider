#!/usr/bin/python3
import sys,os
import yaml
import wcprod

TEMPLATE_WCSIM_RUN='''
#!/bin/bash
cd %s
./scripts/run.sh %s ./build/macros/tuning_parameters.mac
'''

TEMPLATE='''#!/bin/bash
#SBATCH --job-name=wcprod
#SBATCH --nodes=1
#SBATCH --partition=%s
#SBATCH --account=%s
#SBATCH --output=%s/slurm-%%A-%%a.out
#SBATCH --error=%s/slurm-%%A-%%a.out
#SBATCH --ntasks=1
#SBATCH --cpus-per-task=%d
#SBATCH --mem-per-cpu=%dG
#SBATCH --time=%s                                                                                                
#SBATCH --array=1-%d%%%d
%s

# Set-up a work dir
export WORKDIR=%s
mkdir -p $WORKDIR
cd $WORKDIR

# Generate a configuration file
echo "
DBFile:   %s
Project:  %s
NPhotons: %s
NEvents:  %s
Storage:  %s
ROOT_SETUP: /src/root/install/bin/thisroot.sh
WCSIM_HOME: %s
" > setup_job.yaml

echo "job environment dump\n" >> log.txt
echo `printenv` >> log.txt  2>&1
printenv

# Execute N times
for (( i=1;i<=%d;i++ ))
do

 echo
 echo "Starting: run counter $i"
 echo "Starting: run counter $i" >> log.txt  2>&1
 echo `date` && echo `date` >> log.txt  2>&1
<<<<<<< HEAD
 singularity exec %s %s wcprod_setup_voxel.py setup_job.yaml >> log.txt  2>&1
=======
 singularity exec %s %s bash -c "wcprod_setup_voxel.py setup_job.yaml" >> log.txt  2>&1
>>>>>>> 0998ee33

 echo
 echo "Running Geant4"
 echo `date` && echo `date` >> log.txt  2>&1
 singularity exec %s %s ${WORKDIR}/run_wcsim.sh >> log.txt  2>&1

 echo
 echo "Running check"
 echo `date` && echo `date` >> log.txt  2>&1
 singularity exec %s bash wcprod_check.sh >> log.txt  2>&1

 echo
 echo "Wrapping up"
 echo `date` && echo `date` >> log.txt  2>&1
 singularity exec %s %s wcprod_wrapup_shotgun.py wrapup_job.yaml >> log.txt  2>&1

 echo
 echo "Finished!" && echo "Finished!" >> log.txt  2>&1
 echo `date` && echo `date` >> log.txt  2>&1
 echo
done

echo
echo "Exiting" && echo "Exiting" >> log.txt  2>&1
echo `date` && echo `date` >> log.txt  2>&1
'''

def parse_config(cfg):

    cfg_candidates = wcprod.list_config()

    if not os.path.isfile(cfg) and not cfg in cfg_candidates:
        print(f"Configuration '{cfg}' not found as a file nor keywords.")
        sys.exit(1)

    if os.path.isfile(cfg):
        cfg = yaml.safe_load(open(cfg,'r').read())
    else:
        cfg = yaml.safe_load(open(wcprod.get_config(cfg),'r').read())
    keywords = ['WCPROD_STORAGE_ROOT','WCPROD_WORK_DIR','WCPROD_DB_FILE',
    'WCPROD_PROJECT','WCPROD_NEVENTS','WCPROD_NPHOTONS','WCPROD_NLOOPS',
    'SLURM_LOG_DIR','SLURM_TIME','SLURM_MEM',
    'SLURM_ACCOUNT','SLURM_PARTITION','SLURM_PREEMPTABLE',
    'SLURM_NCPU','SLURM_NJOBS_TOTAL','SLURM_NJOBS_CONCURRENT',
    'CONTAINER_WCSIM','CONTAINER_WCPROD']

    for key in keywords:
        if not key in cfg.keys():
            print('ERROR: config missing a keyword',key)
            sys.exit(1)
    
    for key in ['CONTAINER_WCSIM','CONTAINER_WCPROD','WCPROD_DB_FILE']:
        if not os.path.isfile(cfg[key]):
            print(f"ERROR: a container missing '{cfg[key]}'")
            sys.exit(1)

    db=wcprod.wcprod_db(cfg['WCPROD_DB_FILE'])
    if not db.exist_project(cfg['WCPROD_PROJECT']):
        print(f"ERROR: project '{cfg['WCPROD_PROJECT']}' not found in the database {cfg['WCPROD_DB_FILE']}.")
        sys.exit(1)

    if 'BIND_PATH' in cfg:
        if not type(cfg['BIND_PATH']) in [type(str()),type(list())]:
            print(f"ERROR: BIND_PATH value '{cfg['BIND_PATH']}' must be a string or a list of strings")
        if type(cfg['BIND_PATH']) == type(str()):
            cfg['BIND_PATH'] = [cfg['BIND_PATH']]

        cmd = '-B '
        for p in cfg['BIND_PATH']:
            if not os.path.isdir(p):
                print(f"ERROR: cannot bind non-existent path '{cfg['BIND_PATH']}' ")
                sys.exit(1)
            cmd = cmd + p + ','

        cfg['BIND_PATH'] = cmd.rstrip(',')
        cfg['BIND_PATH'] = cmd.rstrip(',')
    else:
        cfg['BIND_PATH'] = ''

    return cfg


def main():
    if not len(sys.argv) == 2:
        print('Usage: %s CONFIG' % sys.argv[0])
        sys.exit(1)

    cfg = parse_config(sys.argv[1])

    EXTRA_FLAGS=''
    if cfg.get('SLURM_PREEMPTABLE',False):
        EXTRA_FLAGS += '#SBATCH --qos=preemptable\n'
    if cfg.get('SLURM_NODELIST',False):
        EXTRA_FLAGS += f'#SBATCH --nodelist="{cfg["SLURM_NODELIST"]}"\n'

    script_wcsim = TEMPLATE_WCSIM_RUN % (cfg['WCSIM_HOME'],"${WORKDIR}/g4.mac")
    with open('run_wcsim.sh','w') as f:
        f.write(script_wcsim)

    script = TEMPLATE % (cfg['SLURM_PARTITION'],
        cfg['SLURM_ACCOUNT'],
        cfg['SLURM_LOG_DIR'],
        cfg['SLURM_LOG_DIR'],
        cfg['SLURM_NCPU'],
        round(cfg['SLURM_MEM']/cfg['SLURM_NCPU']),
        cfg['SLURM_TIME'],
        cfg['SLURM_NJOBS_TOTAL'],
        cfg['SLURM_NJOBS_CONCURRENT'],
        EXTRA_FLAGS,
        cfg['WCPROD_WORK_DIR'],
        cfg['WCPROD_DB_FILE'],
        cfg['WCPROD_PROJECT'],
        cfg['WCPROD_NPHOTONS'],
        cfg['WCPROD_NEVENTS'],
        os.path.join(cfg['WCPROD_STORAGE_ROOT'],cfg['WCPROD_PROJECT']),
        cfg['WCSIM_HOME'],
        cfg['WCPROD_NLOOPS'],
        cfg['BIND_PATH'],
        cfg['CONTAINER_WCPROD'],
        cfg['BIND_PATH'],                         
        cfg['CONTAINER_WCSIM'],
        cfg['BIND_PATH'],
        cfg['CONTAINER_WCPROD'],
        )

    with open('run_voxel_slac.sh','w') as f:
        f.write(script)
        

if __name__ == '__main__':
    main()










<|MERGE_RESOLUTION|>--- conflicted
+++ resolved
@@ -51,12 +51,7 @@
  echo "Starting: run counter $i"
  echo "Starting: run counter $i" >> log.txt  2>&1
  echo `date` && echo `date` >> log.txt  2>&1
-<<<<<<< HEAD
- singularity exec %s %s wcprod_setup_voxel.py setup_job.yaml >> log.txt  2>&1
-=======
  singularity exec %s %s bash -c "wcprod_setup_voxel.py setup_job.yaml" >> log.txt  2>&1
->>>>>>> 0998ee33
-
  echo
  echo "Running Geant4"
  echo `date` && echo `date` >> log.txt  2>&1
