--- conflicted
+++ resolved
@@ -24,11 +24,7 @@
 RUN mkdir /app && cd /app && \
     git clone --no-checkout https://github.com/seanxia8/wcprod_cider.git && \
     cd wcprod_cider && \
-<<<<<<< HEAD
-    git checkout 4c2b063892a6b23be85ed8d347466876afe57fea && \
-=======
     git checkout 1094f089ec77a68b34a3daf018e89c3adc4a9a85 && \
->>>>>>> 4c2b0638
     pip3 --no-cache-dir install .			  
 
 RUN apt-get -y install libspdlog-dev